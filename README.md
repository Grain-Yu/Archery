--- conflicted
+++ resolved
@@ -77,27 +77,6 @@
 如果要用gunicorn启动服务的话，可以使用pip3 install gunicorn安装并用startup.sh启动，但需要配合nginx处理静态资源.<br/>
   8.1 gunicorn的安装配置示例：<br/>
   pip3 install gunicorn<br/>
-<<<<<<< HEAD
-  cat startup.sh  #gunicorn启动脚本<br/>
-  #!/bin/bash<br/>
-  settings=${1:-"archer.settings"}<br/>
-  ip=${2:-"192.168.1.21"}<br/>
-  port=${3:-9124} #记住这个端口，配置nginx或apache代理时，指向的是这个端口<br/>
-  gunicorn -w 4 --env DJANGO_SETTINGS_MODULE=${settings} --error-logfile=/tmp/archer.err -b ${ip}:${port} archer.wsgi:application  --timeout 1200 -D #timeout要根据实际情况来设置，单位为秒，如果要对大表进行操作，这个值要适当加大<br/>
-  <br/>
-  8.2 nginx配置示例<br/>
-  cat nginx.conf <br/>
-   #部分省略<br/>
-  server {  <br/>
-     listen 9123;  #监听端口<br/>
-     server_name archer;     <br/>
-     client_header_timeout 1200; #超时时间与gunicorn超时时间设置一致 <br/>
-     client_body_timeout 1200;<br/>
-     proxy_read_timeout 1200;<br/>
-     location / {   <br/>
-         proxy_set_header Host $http_host;   #proxy_set_header 这3条配置必填 <br/>
-         proxy_set_header X-Real-IP $remote_addr; <br/>
-=======
   cat startup.sh  #gunicorn启动脚本<br/>
   #!/bin/bash<br/>
   settings=${1:-"archer.settings"}<br/>
@@ -117,7 +96,6 @@
      location / {   <br/>
          proxy_set_header Host $http_host;   #proxy_set_header 这3条配置必填 <br/>
          proxy_set_header X-Real-IP $remote_addr; <br/>
->>>>>>> 7d14303a
          proxy_set_header X-Forwarded-For $proxy_add_x_forwarded_for; <br/>
          proxy_pass http://192.168.1.21:9124;  <br/>
      }  <br/>
@@ -163,5 +141,4 @@
 ![image](https://github.com/jly8866/archer/raw/master/screenshots/bugs/bug2.png)<br/>
 原因：python3的pymysql模块会向inception发送SHOW WARNINGS语句，导致inception返回一个"Must start as begin statement"错误被archer捕捉到报在日志里.<br/>
 解决：如果实在忍受不了，请修改/path/to/python3/lib/python3.4/site-packages/pymysql/cursors.py:338行，将self._show_warnings()这一句注释掉，换成pass，如下：<br/>
-![image](https://github.com/jly8866/archer/raw/master/screenshots/bugs/bug3.png)<br/>
-但是此方法有副作用，会导致所有调用该pymysql模块的程序不能show warnings，因此强烈推荐使用virtualenv或venv环境！+![image](https://github.com/jly8866/archer/raw/master/screenshots/bugs/bug3.png)